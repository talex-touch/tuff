--- conflicted
+++ resolved
@@ -25,23 +25,10 @@
   </div>
 </template>
 
-<<<<<<< HEAD
-<script>
-export default {
-  name: "SignSucceedView",
-};
-</script>
-
-<script lang="ts" setup>
-import { inject, onMounted, ref } from "vue";
-import FlatButton from "@comp/base/button//FlatButton.vue";
-import { $t } from "@modules/lang";
-=======
 <script lang="ts" name="SignSucceedView" setup>
 import { inject, onMounted, ref } from "vue";
 import FlatButton from "@comp/base/button//FlatButton.vue";
 // import { $t } from "@modules/lang";
->>>>>>> 99502e2d
 
 const value = ref("");
 const close = inject("close");
