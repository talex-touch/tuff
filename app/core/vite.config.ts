--- conflicted
+++ resolved
@@ -48,22 +48,8 @@
             fileName: format => `[name].${format === 'es' ? 'm' : ''}js`
         },
         rollupOptions: {
-<<<<<<< HEAD
-            external: [
-                // 'mica-electron',
-                'electron',
-                'vite',
-                'vite-plugin-electron-renderer',
-                ...builtinModules,
-                ...builtinModules.map(m => `node:${m}`),
-                ...Object.keys('dependencies' in pkg ? pkg.dependencies as object : {}),
-            ],
-            output: {
-                exports: 'named',
-=======
             input: {
                 main: resolve(__dirname, 'index.html')
->>>>>>> 99502e2d
             },
         },
     }
@@ -87,20 +73,6 @@
         //     }
         // },
         plugins: [
-<<<<<<< HEAD
-            // {
-            //     name: 'generate-types',
-            //     async closeBundle() {
-            //         if (isTest) return
-
-            //         removeTypes()
-            //         await generateTypes()
-            //         moveTypesToDist()
-            //         removeTypes()
-            //     }
-            // },
-=======
->>>>>>> 99502e2d
             vue(),
             electron([
                 {
