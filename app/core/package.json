--- conflicted
+++ resolved
@@ -40,18 +40,12 @@
     "fs-extra": "^11.1.1",
     "gsap": "^3.12.2",
     "hotkeys-js": "^3.13.5",
-<<<<<<< HEAD
-    "js-md5": "^0.7.3",
-    "log4js": "^6.9.1",
-    "mica-electron": "^1.4.9",
-=======
     "iconv-lite": "^0.6.3",
     "js-md5": "^0.7.3",
     "log4js": "^6.9.1",
     "mica-electron": "^1.4.9",
     "mousetrap": "^1.6.5",
     "original-fs": "^1.2.0",
->>>>>>> 99502e2d
     "pinia": "^2.1.6",
     "pinyin-match": "^1.2.5",
     "remixicon": "^3.5.0",
