import { genTouchApp, TouchApp, TouchWindow } from "../../core/touch-core";
import { BoxWindowOption } from "../../config/default";
import { ChannelType } from "@talex-touch/utils/channel";
import { globalShortcut, screen, app } from "electron";
import { clipboardManager } from '../clipboard'
import { apps } from "./addon/app-addon";
import { TalexTouch } from "../../types";
import path from "path";
import win from "./addon/apps/win";

let touchApp: TouchApp;

async function createNewBoxWindow(closeCallback: Function) {
  const window = new TouchWindow({ ...BoxWindowOption });

  if (app.isPackaged || touchApp.version === TalexTouch.AppVersion.RELEASE) {
    const url = path.join(process.env.DIST!, "index.html");

    window.loadFile(`${url}`, {
      devtools: touchApp.version === TalexTouch.AppVersion.DEV,
    });
  } else {
    const url = process.env["VITE_DEV_SERVER_URL"] as string;

    window.loadURL(url, { devtools: true });
  }

  window.window.hide();

  window.window.webContents.addListener("dom-ready", () => {
    console.log(
      "[CoreBox] BoxWindow " +
        window.window.webContents.id +
        " dom loaded, injecting ..."
    );

    window.window.webContents.executeJavaScript(`
    document.body.classList.add('core-box');
    window.$coreBox = {
      enabled: true
    }
  `);

    touchApp.channel.send(ChannelType.MAIN, "core-box:trigger", {
      id: window.window.webContents.id,
      show: true,
    });
  });

  window.window.addListener('closed', () => {
    closeCallback(window)

    clipboardManager.unregisterWindow(window)

    console.log("[CoreBox] BoxWindow closed!")
  })

  clipboardManager.registerWindow(window)

  console.log("[CoreBox] NewBox created, WebContents loaded!");

  return window;
}

export class CoreBoxManager {
  #_show: boolean;
  #_expand: number;
  windows: Array<TouchWindow>;
  resList: Array<any>;

  lastWindow: Electron.Display | null;

  constructor() {
    this.#_show = false;
    this.#_expand = 0;
    this.resList = [];
    this.windows = [];
    this.lastWindow = null;

    // 永远取最后一个当 popover window
    this.init().then(() => this.register());
  }

  get getCurScreen() {
    const cursorPoint = screen.getCursorScreenPoint();
    const curScreen = screen.getDisplayNearestPoint(cursorPoint);

    return curScreen;
  }

  async init() {
    const w = await createNewBoxWindow((window: TalexTouch.ITouchWindow) => {
      this.windows = this.windows.filter((w) => w !== window);
    });

    this.initWindow(w);

    this.windows.push(w);
  }

  initWindow(window: TouchWindow) {
    window.window.addListener("blur", () => {
      if (this.nowWindow !== window) return;

      if (this.#_show) this.trigger(false);
    });
  }

  get showCoreBox() {
    return this.#_show;
  }

  get nowWindow() {
    return this.windows[this.windows.length - 1];
  }

  updateWindowPos(window: TouchWindow, screen: Electron.Display) {
    const { bounds } = screen;

    const left = bounds.x + bounds.width / 2 - 450;
    const top = bounds.y + bounds.height * 0.25;

    window.window.setPosition(left, top);

    window.window.show();
    setTimeout(() => {
      window.window.focus();
    }, 100);
  }

  register() {
    globalShortcut.register("CommandOrControl+E", () => {
      const curScreen = this.getCurScreen;
      if (this.lastWindow && curScreen.id !== this.lastWindow.id) {
        this.updateWindowPos(this.nowWindow, curScreen);
        this.lastWindow = curScreen;
      } else this.trigger(!this.#_show);
    });

    globalShortcut.register("CommandOrControl+D", () => {
      const w = this.nowWindow
      if (!w.window.isFocused()) return
      
      console.log("divide")
    });

    touchApp.channel.regChannel(
      ChannelType.MAIN,
      "core-box:expand",
      ({ data }: any) => (data ? this.expand(data) : this.shrink())
    );
    touchApp.channel.regChannel(
      ChannelType.MAIN,
      "core-box-get:apps",
      () => apps
    );
  }

  expand(length: number = 100) {
    this.#_expand = length;

    const height = Math.min(length * 48 + 65, 550);

    this.nowWindow.window.setMinimumSize(900, height);
    this.nowWindow.window.setSize(900, height, false);

    console.debug("[CoreBox] Expanded.");
  }

  shrink() {
    this.#_expand = 0;

    this.nowWindow.window.setMinimumSize(900, 60);
    this.nowWindow.window.setSize(900, 60, false);
    console.debug("[CoreBox] Shrunk.");
  }

  trigger(show: boolean) {
    this.#_show = show;

    const w = this.nowWindow;

    w.window.setAlwaysOnTop(show);

    if (show) {
      if (!this.#_expand) {
        w.window.setMinimumSize(900, 60);
        w.window.setSize(900, 60, false);
        console.log("[CoreBox] Size changed.");
      } else this.expand(this.#_expand);

      touchApp.channel.send(ChannelType.MAIN, "core-box:trigger", {
        id: w.window.webContents.id,
        show: true,
      });

      // const displayes = screen.getAllDisplays()
      const curScreen = (this.lastWindow = this.getCurScreen);

      this.updateWindowPos(w, curScreen);
    } else {
      w.window.setPosition(-1000000, -1000000);

      setTimeout(() => {
        w.window.hide();
      }, 500);
    }

    touchApp.channel.send(ChannelType.MAIN, "core-box:trigger", {
      id: w.window.id,
      show,
    });
  }
}

export default {
  name: Symbol("CoreBox"),
  filePath: "corebox",
<<<<<<< HEAD
  listeners: new Array<() => void>,
=======
  listeners: new Array<() => void>(),
>>>>>>> ebc4c7d1
  init() {
    touchApp = genTouchApp();
    /* const coreBoxManager =  */ new CoreBoxManager();

    // const touchChannel = genTouchChannel();

    // this.listeners.push(
    //   touchChannel.regChannel(ChannelType.MAIN, 'core-box:trigger', ({ data }) => {
    //     const { key } = data!

    //   })
    // )

    console.log("[CoreBox] Core box initialized!");
  },
  destroy() {
    this.listeners.forEach((listener) => listener());
  },
};<|MERGE_RESOLUTION|>--- conflicted
+++ resolved
@@ -216,11 +216,7 @@
 export default {
   name: Symbol("CoreBox"),
   filePath: "corebox",
-<<<<<<< HEAD
   listeners: new Array<() => void>,
-=======
-  listeners: new Array<() => void>(),
->>>>>>> ebc4c7d1
   init() {
     touchApp = genTouchApp();
     /* const coreBoxManager =  */ new CoreBoxManager();
