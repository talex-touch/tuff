import { ChannelType, ITouchChannel } from "@talex-touch/utils/channel";
import {
  BrowserWindowConstructorOptions,
  OpenDevToolsOptions,
  WebContents,
  app,
  crashReporter
} from "electron";
import fse from "fs-extra";
import { release } from "os";
import path from "path";
import { MicaBrowserWindow } from 'mica-electron';
import { APP_FOLDER_NAME, MainWindowOption } from "../config/default";
import { genPluginManager } from "../plugins/plugin-core";
import { TalexTouch } from "../types/touch-core";
import { checkDirWithCreate } from "../utils/common-util";
import { genTouchChannel } from "./channel-core";
import {
  AfterAppStartEvent,
  AppReadyEvent,
  AppSecondaryLaunch,
  AppStartEvent,
  BeforeAppQuitEvent,
  BeforeAppStartEvent,
  OpenExternalUrlEvent,
  TalexEvents,
  WindowAllClosedEvent,
  touchEventBus,
} from "./eventbus/touch-event";
import * as log4js from 'log4js'

<<<<<<< HEAD
const rootPath = getRootPath(process.cwd())

=======
console.log('TALEX TOUCH STARTED')

const rootPath = getRootPath(process.cwd())

console.log('Application running under folder: ' + rootPath)

>>>>>>> 59a351ee
const logs = path.join(rootPath, 'logs')
checkDirWithCreate(logs)

app.setPath('crashDumps', path.join(logs, 'crashes'))

crashReporter.start({
  companyName: "TalexTouch",
  productName: "TalexTouch",
  submitURL: "",
  uploadToServer: false,
  ignoreSystemCrashHandler: false,
  extra: {
    version: app.getVersion()
  }
})

log4js.configure({
  appenders: {
    all: {
      type: "dateFile",
      keepFileExt: true,
      filename: path.join(logs, "D"),
      maxLogSize: 10485760,
      backups: 3,
      compress: true,
      alwaysIncludePattern: true,
      pattern: "yyyy-MM-dd.log",
    },
    out: {
      type: "stdout"
    },
    err: {
      type: "stderr"
    },
    error: {
      type: "dateFile",
      keepFileExt: true,
      filename: path.join(logs, "E"),
      maxLogSize: 10485760,
      backups: 3,
      compress: true,
      alwaysIncludePattern: true,
      pattern: "yyyy-MM-dd.err",
    }
  },
  categories: {
    default: {
<<<<<<< HEAD
      appenders: ["all", "out"], level: "INFO"
    },
    error: {
      appenders: ["all", "err", "error"], level: "ERROR"
    }
  }
})

console.log('TALEX TOUCH STARTED')
=======
      appenders: ["out"], level: "debug"
    },
    all: {
      appenders: ["all"], level: "all"
    },
    error: {
      appenders: ["err", "error"], level: "error"
    }
  }
})

>>>>>>> 59a351ee

// Disable GPU Acceleration for Windows 7
if (release().startsWith("6.1")) app.disableHardwareAcceleration();

// Set application name for Windows 10+ notifications
if (process.platform === "win32") app.setAppUserModelId(app.getName());

if (!app.requestSingleInstanceLock()) {
  app.quit();
  process.exit(0);
} else {
  app.on(
    "second-instance",
    (event, argv, workingDirectory, additionalData) => {
      touchEventBus.emit(
        TalexEvents.APP_SECONDARY_LAUNCH,
        new AppSecondaryLaunch(event, argv, workingDirectory, additionalData)
      )
    }
  );
}

app.on("window-all-closed", () => {
  console.log("[TouchApp] All windows closed! App starts to exit ...")
  touchEventBus.emit(TalexEvents.WINDOW_ALL_CLOSED, new WindowAllClosedEvent())
  if (process.platform !== "darwin") app.quit();
  process.exit(0)
});

app.addListener("ready", (event, launchInfo) =>
  touchEventBus.emit(
    TalexEvents.APP_READY,
    new AppReadyEvent(event, launchInfo)
  )
);

app.on("before-quit", (event) => {
  touchEventBus.emit(TalexEvents.BEFORE_APP_QUIT, new BeforeAppQuitEvent(event))
  console.log('[TouchApp] App will quit!')
  touchEventBus.emit(TalexEvents.WILL_QUIT, new BeforeAppQuitEvent(event))
});

function getRootPath(root: string) {
  return app.isPackaged
    ? path.join(root, APP_FOLDER_NAME)
    : path.join(root, "..", "..", APP_FOLDER_NAME);
}

// let micaLib: string;
// let _micaSupport: boolean = false

// export const micaSupport: () => boolean = () => app.isPackaged ? fse.existsSync(micaLib) : true && _micaSupport;

class TouchApp implements TalexTouch.TouchApp {
  readonly rootPath: string = rootPath;

  app: Electron.App;

  /**
   * App main window
   */
  window: TouchWindow;

  config: TalexTouch.IConfiguration;

  version: TalexTouch.AppVersion;

  moduleManager: TalexTouch.IModuleManager;

  channel: ITouchChannel;

  constructor(app: Electron.App) {
    console.log("[TouchApp] App running under: " + this.rootPath)
    checkDirWithCreate(this.rootPath, true)

    const micaLib = path.join(this.rootPath, 'modules', 'lib', `micaElectron_${process.arch}.node`)

    console.log(micaLib)

    // const micaBuild = require("file://" + micaLib)

    // const micaBuild = import.meta.glob(`./lib/micaElectron_${process.arch}.node`)

    // console.log(micaBuild)

    // micaBuild.then(v => {
    //   console.log(v)
    // })

    // const micaBuild = import.meta.glob(micaLib)

    // console.log(micaBuild)

    // _micaSupport = useMica(micaBuild)

    this.app = app;
    this.version = app.isPackaged ? TalexTouch.AppVersion.RELEASE : TalexTouch.AppVersion.DEV;
    this.window = new TouchWindow(MainWindowOption);
    this.channel = genTouchChannel(this);
    this.moduleManager = new ModuleManager(this, this.channel);
    this.config = new TouchConfig(this);

    this.__init__().then(() => {
      console.log("[TouchApp] TouchApp initialized!");
    });
  }

  async __init__() {
    const startTime = new Date().getTime();

    touchEventBus.emit(TalexEvents.APP_START, new AppStartEvent());

    checkDirWithCreate(this.rootPath, true);

    if (this.version === TalexTouch.AppVersion.RELEASE) {
      await this.window.loadFile(
        path.join(process.env.DIST!, 'index.html')
      );
    } else {
      const url = (process.env['VITE_DEV_SERVER_URL'] || process.env["ELECTRON_RENDERER_URL"]) as string;

      this.window.window.show();
      console.log("[TouchApp] Loading (mainWindow) webContents from: " + url);

      await this.window.loadURL(url, { devtools: true });
    }

    console.log("[TouchApp] WebContents loaded!");

    this.channel.regChannel(ChannelType.MAIN, "app-ready", () => {
      genPluginManager().plugins.forEach((plugin) => {
        plugin.webViewInit = false;
      });

      return {
        version: this.version,
        path: {
          rootPath: this.rootPath,
          appPath: app.getAppPath(),
          appDataPath: app.getPath("appData"),
          userDataPath: app.getPath("userData"),
          tempPath: app.getPath("temp"),
          homePath: app.getPath("home"),
          exePath: app.getPath("exe"),
          modulePath: path.join(this.rootPath, "modules"),
          configPath: path.join(this.rootPath, "config"),
          pluginPath: path.join(this.rootPath, "plugins"),
        },
        isPackaged: app.isPackaged,
        isDev: this.version === TalexTouch.AppVersion.DEV,
        isRelease: this.version === TalexTouch.AppVersion.RELEASE,
        t: {
          _s: process.getCreationTime(),
          s: startTime,
          e: new Date().getTime(),
          p: process.uptime(),
          h: process.hrtime(),
        },
      };
    });
  }
}

export class TouchWindow implements TalexTouch.ITouchWindow {
  window: /* BrowserWindow |  */MicaBrowserWindow;

  constructor(options?: BrowserWindowConstructorOptions) {
    // this.window = new BrowserWindow(options);
    this.window = /* micaSupport() ? */ new MicaBrowserWindow(options)// : new BrowserWindow(options)

    this.window.setMicaAcrylicEffect()
    this.window.setRoundedCorner()

    // if (this.window instanceof MicaBrowserWindow) {
    //   // this.window.setDarkTheme();
    //   this.window['setMicaAcrylicEffect']?.();
    //   this.window['setRoundedCorner']?.()
    // }

    this.window.once("ready-to-show", () => {
      this.window.webContents.addListener("will-navigate", (event: any, url: string) => {
        touchEventBus.emit(
          TalexEvents.OPEN_EXTERNAL_URL,
          new OpenExternalUrlEvent(url)
        );

        event.preventDefault();
      });
      this.window.show();
    });
  }

  close(): void {
    this.window.close();
  }
  minimize(): void {
    this.window.minimize();
  }
  openDevTools(options?: OpenDevToolsOptions): void {
    console.log("[TouchWindow] Open DevTools", options);
    this.window.webContents.openDevTools(options);
  }

  loadURL(
    url: string,
    options?: TalexTouch.LoadURLOptions | undefined
  ): Promise<WebContents> {
    return new Promise(async (resolve) => {
      await this.window.loadURL(url, options);

      if (options && options.devtools)
        this.window.webContents.openDevTools({
          mode: options.devtools === true ? "detach" : options.devtools,
        });

      this.window.webContents.addListener("crashed", (e, k) => {
        console.error(e, k);
        console.log("TouchWindow WebContents crashed!", this);
      });

      resolve(this.window.webContents);
    });
  }

  loadFile(
    filePath: string,
    options?: TalexTouch.LoadFileOptions | undefined
  ): Promise<WebContents> {
    return new Promise(async (resolve) => {
      await this.window.loadFile(filePath, options);

      if (options && options.devtools)
        this.window.webContents.openDevTools({
          mode: options.devtools === true ? "detach" : options.devtools,
        });

      this.window.webContents.addListener("crashed", (e, k) => {
        console.error(e, k);
        console.log("TouchWindow WebContents crashed!", this);
      });

      resolve(this.window.webContents);
    });
  }
}

class ModuleManager implements TalexTouch.IModuleManager {
  private modules: Map<Symbol, TalexTouch.IModule> = new Map();

  modulePath: string;

  touchChannel: ITouchChannel;

  constructor(touchApp: TouchApp, touchChannel: ITouchChannel) {
    this.modulePath = path.join(touchApp.rootPath, "modules");
    this.touchChannel = touchChannel;

    checkDirWithCreate(this.modulePath, true);

    touchEventBus.on(TalexEvents.BEFORE_APP_QUIT, () => {
      [...this.getAllModules()].forEach((module: Symbol) => {
        this.unloadModule(module)
      })
    })
  }

  loadModule(module: TalexTouch.IModule): boolean | Promise<boolean> {
    const _module = this.modules.get(module.name);
    if (_module) {
      return false;
    } else
      return (async () => {
        const modulePath = path.join(
          this.modulePath,
          (module.filePath as string) || module.name.description!
        )

        if (!module.hasOwnProperty("filePath") || module.filePath)
          await checkDirWithCreate(
            modulePath,
            true
          );

        console.log(
          `[ModuleManager] Loading module ${module.name.description}`
        );

        setTimeout(
          module.init.bind(
            {
              ...module,
              touchChannel: this.touchChannel,
              modulePath,
              modules: [],
              getModule(name: Symbol) {
                return touchApp!.moduleManager.getModule(name);
              },
              getModules() {
                return this.modules.values();
              },
            },
            touchApp!,
            touchApp!.moduleManager
          )
        );
        return this.modules.set(module.name, _module!).has(module.name);
      })();
  }

  unloadModule(moduleName: Symbol): boolean {
    return (() => {
      const _module = this.modules.get(moduleName);
      if (!_module) return false;
      console.log('[ModuleManager] Unloading module ' + moduleName.description)
      _module.destroy(touchApp!, this);
      return this.modules.delete(moduleName);
    })();
  }

  getModule(moduleName: Symbol): TalexTouch.IModule {
    return this.modules.get(moduleName)!;
  }

  getAllModules(): IterableIterator<Symbol> {
    return this.modules.keys();
  }
}

class TouchConfig implements TalexTouch.IConfiguration {
  configPath: string;

  constructor(touchApp: TouchApp) {
    this.configPath = path.join(touchApp.rootPath, "config");
    checkDirWithCreate(this.configPath, true);

    if (fse.existsSync(path.resolve(this.configPath, "dev.talex"))) {
      process.env.TALEX_DEV = "true";
      touchApp.version = TalexTouch.AppVersion.DEV;

      console.log("[Config] Dev mode enabled");

      touchApp.window.window.webContents.openDevTools({
        mode: "undocked",
        activate: true,
      });
    }
  }
}

let touchApp: TouchApp | null = null;

export function genTouchApp() {
  if (!touchApp) {
    touchEventBus.emit(TalexEvents.BEFORE_APP_START, new BeforeAppStartEvent());
    touchApp = new TouchApp(app);
    touchEventBus.emit(TalexEvents.AFTER_APP_START, new AfterAppStartEvent());
  }
  return touchApp!;
}<|MERGE_RESOLUTION|>--- conflicted
+++ resolved
@@ -29,17 +29,12 @@
 } from "./eventbus/touch-event";
 import * as log4js from 'log4js'
 
-<<<<<<< HEAD
+console.log('TALEX TOUCH STARTED')
+
 const rootPath = getRootPath(process.cwd())
 
-=======
-console.log('TALEX TOUCH STARTED')
-
-const rootPath = getRootPath(process.cwd())
-
 console.log('Application running under folder: ' + rootPath)
 
->>>>>>> 59a351ee
 const logs = path.join(rootPath, 'logs')
 checkDirWithCreate(logs)
 
@@ -87,7 +82,6 @@
   },
   categories: {
     default: {
-<<<<<<< HEAD
       appenders: ["all", "out"], level: "INFO"
     },
     error: {
@@ -97,19 +91,6 @@
 })
 
 console.log('TALEX TOUCH STARTED')
-=======
-      appenders: ["out"], level: "debug"
-    },
-    all: {
-      appenders: ["all"], level: "all"
-    },
-    error: {
-      appenders: ["err", "error"], level: "error"
-    }
-  }
-})
-
->>>>>>> 59a351ee
 
 // Disable GPU Acceleration for Windows 7
 if (release().startsWith("6.1")) app.disableHardwareAcceleration();
